--- conflicted
+++ resolved
@@ -1342,11 +1342,6 @@
         };
         bilingual_str strLoadError;
 
-<<<<<<< HEAD
-=======
-        uiInterface.InitMessage(_("Loading block index…").translated);
-
->>>>>>> 9c3751a0
         do {
             const int64_t load_block_index_start_time = GetTimeMillis();
             try {
